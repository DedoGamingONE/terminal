--- conflicted
+++ resolved
@@ -1,593 +1,577 @@
-// Copyright (c) Microsoft Corporation.
-// Licensed under the MIT license.
-
-#include "precomp.h"
-
-#include "vtrenderer.hpp"
-#include "../../inc/conattrs.hpp"
-#include "../../types/inc/convert.hpp"
-
-#pragma hdrstop
-using namespace Microsoft::Console::Render;
-using namespace Microsoft::Console::Types;
-
-// Routine Description:
-// - Prepares internal structures for a painting operation.
-// Arguments:
-// - <none>
-// Return Value:
-// - S_OK if we started to paint. S_FALSE if we didn't need to paint.
-//      HRESULT error code if painting didn't start successfully.
-[[nodiscard]] HRESULT VtEngine::StartPaint() noexcept
-{
-    if (_pipeBroken)
-    {
-        return S_FALSE;
-    }
-
-    // If there's nothing to do, quick return
-    bool somethingToDo = _fInvalidRectUsed ||
-                         (_scrollDelta.X != 0 || _scrollDelta.Y != 0) ||
-                         _cursorMoved ||
-                         _titleChanged;
-
-    _quickReturn = !somethingToDo;
-    _trace.TraceStartPaint(_quickReturn, _fInvalidRectUsed, _invalidRect, _lastViewport, _scrollDelta, _cursorMoved);
-
-    return _quickReturn ? S_FALSE : S_OK;
-}
-
-// Routine Description:
-// - EndPaint helper to perform the final cleanup after painting. If we
-//      returned S_FALSE from StartPaint, there's no guarantee this was called.
-//      That's okay however, EndPaint only zeros structs that would be zero if
-//      StartPaint returns S_FALSE.
-// Arguments:
-// - <none>
-// Return Value:
-// - S_OK, else an appropriate HRESULT for failing to allocate or write.
-[[nodiscard]] HRESULT VtEngine::EndPaint() noexcept
-{
-    _trace.TraceEndPaint();
-
-    _invalidRect = Viewport::Empty();
-    _fInvalidRectUsed = false;
-    _scrollDelta = { 0 };
-    _clearedAllThisFrame = false;
-    _cursorMoved = false;
-    _firstPaint = false;
-    _skipCursor = false;
-    _resized = false;
-    // If we've circled the buffer this frame, move our virtual top upwards.
-    // We do this at the END of the frame, so that during the paint, we still
-    //      use the original virtual top.
-    if (_circled)
-    {
-        if (_virtualTop > 0)
-        {
-            _virtualTop--;
-        }
-    }
-    _circled = false;
-
-    // If we deferred a cursor movement during the frame, make sure we put the
-    //      cursor in the right place before we end the frame.
-    if (_deferredCursorPos != INVALID_COORDS)
-    {
-        RETURN_IF_FAILED(_MoveCursor(_deferredCursorPos));
-    }
-
-    RETURN_IF_FAILED(_Flush());
-
-    return S_OK;
-}
-
-// Routine Description:
-// - Used to perform longer running presentation steps outside the lock so the
-//      other threads can continue.
-// - Not currently used by VtEngine.
-// Arguments:
-// - <none>
-// Return Value:
-// - S_FALSE since we do nothing.
-[[nodiscard]] HRESULT VtEngine::Present() noexcept
-{
-    return S_FALSE;
-}
-
-// Routine Description:
-// - Paints the background of the invalid area of the frame.
-// Arguments:
-// - <none>
-// Return Value:
-// - S_OK
-[[nodiscard]] HRESULT VtEngine::PaintBackground() noexcept
-{
-    return S_OK;
-}
-
-// Routine Description:
-// - Draws one line of the buffer to the screen. Writes the characters to the
-//      pipe. If the characters are outside the ASCII range (0-0x7f), then
-//      instead writes a '?'
-// Arguments:
-// - clusters - text and column count data to be written
-// - trimLeft - This specifies whether to trim one character width off the left
-//      side of the output. Used for drawing the right-half only of a
-//      double-wide character.
-// - lineWrapped: true if this run we're painting is the end of a line that
-//   wrapped. If we're not painting the last column of a wrapped line, then this
-//   will be false.
-// Return Value:
-// - S_OK or suitable HRESULT error from writing pipe.
-[[nodiscard]] HRESULT VtEngine::PaintBufferLine(std::basic_string_view<Cluster> const clusters,
-                                                const COORD coord,
-                                                const bool /*trimLeft*/,
-                                                const bool /*lineWrapped*/) noexcept
-{
-    return VtEngine::_PaintAsciiBufferLine(clusters, coord);
-}
-
-// Method Description:
-// - Draws up to one line worth of grid lines on top of characters.
-// Arguments:
-// - lines - Enum defining which edges of the rectangle to draw
-// - color - The color to use for drawing the edges.
-// - cchLine - How many characters we should draw the grid lines along (left to right in a row)
-// - coordTarget - The starting X/Y position of the first character to draw on.
-// Return Value:
-// - S_OK
-[[nodiscard]] HRESULT VtEngine::PaintBufferGridLines(const GridLines /*lines*/,
-                                                     const COLORREF /*color*/,
-                                                     const size_t /*cchLine*/,
-                                                     const COORD /*coordTarget*/) noexcept
-{
-    return S_OK;
-}
-
-// Routine Description:
-// - Draws the cursor on the screen
-// Arguments:
-// - options - Options that affect the presentation of the cursor
-// Return Value:
-// - S_OK or suitable HRESULT error from writing pipe.
-[[nodiscard]] HRESULT VtEngine::PaintCursor(const IRenderEngine::CursorOptions& options) noexcept
-{
-    _trace.TracePaintCursor(options.coordCursor);
-
-    // MSFT:15933349 - Send the terminal the updated cursor information, if it's changed.
-    LOG_IF_FAILED(_MoveCursor(options.coordCursor));
-
-    return S_OK;
-}
-
-// Routine Description:
-//  - Inverts the selected region on the current screen buffer.
-//  - Reads the selected area, selection mode, and active screen buffer
-//    from the global properties and dispatches a GDI invert on the selected text area.
-//  Because the selection is the responsibility of the terminal, and not the
-//      host, render nothing.
-// Arguments:
-//  - rect - Rectangle to invert or highlight to make the selection area
-// Return Value:
-// - S_OK
-[[nodiscard]] HRESULT VtEngine::PaintSelection(const SMALL_RECT /*rect*/) noexcept
-{
-    return S_OK;
-}
-
-// Routine Description:
-// - Write a VT sequence to change the current colors of text. Writes true RGB
-//      color sequences.
-// Arguments:
-// - colorForeground: The RGB Color to use to paint the foreground text.
-// - colorBackground: The RGB Color to use to paint the background of the text.
-// Return Value:
-// - S_OK if we succeeded, else an appropriate HRESULT for failing to allocate or write.
-[[nodiscard]] HRESULT VtEngine::_RgbUpdateDrawingBrushes(const COLORREF colorForeground,
-                                                         const COLORREF colorBackground,
-                                                         const bool isBold,
-                                                         _In_reads_(cColorTable) const COLORREF* const ColorTable,
-                                                         const WORD cColorTable) noexcept
-{
-    const bool fgChanged = colorForeground != _LastFG;
-    const bool bgChanged = colorBackground != _LastBG;
-    const bool fgIsDefault = colorForeground == _colorProvider.GetDefaultForeground();
-    const bool bgIsDefault = colorBackground == _colorProvider.GetDefaultBackground();
-
-    // If both the FG and BG should be the defaults, emit a SGR reset.
-    if ((fgChanged || bgChanged) && fgIsDefault && bgIsDefault)
-    {
-        // SGR Reset will also clear out the boldness of the text.
-        RETURN_IF_FAILED(_SetGraphicsDefault());
-        _LastFG = colorForeground;
-        _LastBG = colorBackground;
-        _lastWasBold = false;
-
-        // I'm not sure this is possible currently, but if the text is bold, but
-        //      default colors, make sure we bold it.
-        if (isBold)
-        {
-            RETURN_IF_FAILED(_SetGraphicsBoldness(isBold));
-            _lastWasBold = isBold;
-        }
-    }
-    else
-    {
-        if (_lastWasBold != isBold)
-        {
-            RETURN_IF_FAILED(_SetGraphicsBoldness(isBold));
-            _lastWasBold = isBold;
-        }
-
-        WORD wFoundColor = 0;
-        if (fgChanged)
-        {
-            if (fgIsDefault)
-            {
-                RETURN_IF_FAILED(_SetGraphicsRenditionDefaultColor(true));
-            }
-            else if (::FindTableIndex(colorForeground, ColorTable, cColorTable, &wFoundColor))
-            {
-                RETURN_IF_FAILED(_SetGraphicsRendition16Color(wFoundColor, true));
-            }
-            else
-            {
-                RETURN_IF_FAILED(_SetGraphicsRenditionRGBColor(colorForeground, true));
-            }
-            _LastFG = colorForeground;
-        }
-
-        if (bgChanged)
-        {
-            if (bgIsDefault)
-            {
-                RETURN_IF_FAILED(_SetGraphicsRenditionDefaultColor(false));
-            }
-            else if (::FindTableIndex(colorBackground, ColorTable, cColorTable, &wFoundColor))
-            {
-                RETURN_IF_FAILED(_SetGraphicsRendition16Color(wFoundColor, false));
-            }
-            else
-            {
-                RETURN_IF_FAILED(_SetGraphicsRenditionRGBColor(colorBackground, false));
-            }
-            _LastBG = colorBackground;
-        }
-    }
-
-    return S_OK;
-}
-
-// Routine Description:
-// - Write a VT sequence to change the current colors of text. It will try to
-//      find the colors in the color table that are nearest to the input colors,
-//       and write those indices to the pipe.
-// Arguments:
-// - colorForeground: The RGB Color to use to paint the foreground text.
-// - colorBackground: The RGB Color to use to paint the background of the text.
-// - ColorTable: An array of colors to find the closest match to.
-// - cColorTable: size of the color table.
-// Return Value:
-// - S_OK if we succeeded, else an appropriate HRESULT for failing to allocate or write.
-[[nodiscard]] HRESULT VtEngine::_16ColorUpdateDrawingBrushes(const COLORREF colorForeground,
-                                                             const COLORREF colorBackground,
-                                                             const bool isBold,
-                                                             _In_reads_(cColorTable) const COLORREF* const ColorTable,
-                                                             const WORD cColorTable) noexcept
-{
-    const bool fgChanged = colorForeground != _LastFG;
-    const bool bgChanged = colorBackground != _LastBG;
-    const bool fgIsDefault = colorForeground == _colorProvider.GetDefaultForeground();
-    const bool bgIsDefault = colorBackground == _colorProvider.GetDefaultBackground();
-
-    // If both the FG and BG should be the defaults, emit a SGR reset.
-    if ((fgChanged || bgChanged) && fgIsDefault && bgIsDefault)
-    {
-        // SGR Reset will also clear out the boldness of the text.
-        RETURN_IF_FAILED(_SetGraphicsDefault());
-        _LastFG = colorForeground;
-        _LastBG = colorBackground;
-        _lastWasBold = false;
-        // I'm not sure this is possible currently, but if the text is bold, but
-        //      default colors, make sure we bold it.
-        if (isBold)
-        {
-            RETURN_IF_FAILED(_SetGraphicsBoldness(isBold));
-            _lastWasBold = isBold;
-        }
-    }
-    else
-    {
-        if (_lastWasBold != isBold)
-        {
-            RETURN_IF_FAILED(_SetGraphicsBoldness(isBold));
-            _lastWasBold = isBold;
-        }
-
-        if (fgChanged)
-        {
-            const WORD wNearestFg = ::FindNearestTableIndex(colorForeground, ColorTable, cColorTable);
-            RETURN_IF_FAILED(_SetGraphicsRendition16Color(wNearestFg, true));
-
-            _LastFG = colorForeground;
-        }
-
-        if (bgChanged)
-        {
-            const WORD wNearestBg = ::FindNearestTableIndex(colorBackground, ColorTable, cColorTable);
-            RETURN_IF_FAILED(_SetGraphicsRendition16Color(wNearestBg, false));
-
-            _LastBG = colorBackground;
-        }
-    }
-
-    return S_OK;
-}
-
-// Routine Description:
-// - Draws one line of the buffer to the screen. Writes the characters to the
-//      pipe. If the characters are outside the ASCII range (0-0x7f), then
-//      instead writes a '?'.
-//   This is needed because the Windows internal telnet client implementation
-//      doesn't know how to handle >ASCII characters. The old telnetd would
-//      just replace them with '?' characters. If we render the >ASCII
-//      characters to telnet, it will likely end up drawing them wrong, which
-//      will make the client appear buggy and broken.
-// Arguments:
-// - clusters - text and column width data to be written
-// - coord - character coordinate target to render within viewport
-// Return Value:
-// - S_OK or suitable HRESULT error from writing pipe.
-[[nodiscard]] HRESULT VtEngine::_PaintAsciiBufferLine(std::basic_string_view<Cluster> const clusters,
-                                                      const COORD coord) noexcept
-{
-    try
-    {
-        RETURN_IF_FAILED(_MoveCursor(coord));
-
-        std::wstring wstr;
-        wstr.reserve(clusters.size());
-
-        short totalWidth = 0;
-        for (const auto& cluster : clusters)
-        {
-            wstr.append(cluster.GetText());
-            RETURN_IF_FAILED(ShortAdd(totalWidth, gsl::narrow<short>(cluster.GetColumns()), &totalWidth));
-        }
-
-        RETURN_IF_FAILED(VtEngine::_WriteTerminalAscii(wstr));
-
-        // Update our internal tracker of the cursor's position
-        _lastText.X += totalWidth;
-
-        return S_OK;
-    }
-    CATCH_RETURN();
-}
-
-// Routine Description:
-// - Draws one line of the buffer to the screen. Writes the characters to the
-//      pipe, encoded in UTF-8.
-// Arguments:
-// - clusters - text and column widths to be written
-// - coord - character coordinate target to render within viewport
-// Return Value:
-// - S_OK or suitable HRESULT error from writing pipe.
-[[nodiscard]] HRESULT VtEngine::_PaintUtf8BufferLine(std::basic_string_view<Cluster> const clusters,
-                                                     const COORD coord,
-                                                     const bool lineWrapped) noexcept
-{
-    if (coord.Y < _virtualTop)
-    {
-        return S_OK;
-    }
-
-    std::wstring unclusteredString;
-    unclusteredString.reserve(clusters.size());
-    short totalWidth = 0;
-    for (const auto& cluster : clusters)
-    {
-        unclusteredString.append(cluster.GetText());
-        RETURN_IF_FAILED(ShortAdd(totalWidth, static_cast<short>(cluster.GetColumns()), &totalWidth));
-    }
-    const size_t cchLine = unclusteredString.size();
-
-    bool foundNonspace = false;
-    size_t lastNonSpace = 0;
-    for (size_t i = 0; i < cchLine; i++)
-    {
-        if (unclusteredString.at(i) != L'\x20')
-        {
-            lastNonSpace = i;
-            foundNonspace = true;
-        }
-    }
-    // Examples:
-    // - "  ":
-    //      cch = 2, lastNonSpace = 0, foundNonSpace = false
-    //      cch-lastNonSpace = 2 -> good
-    //      cch-lastNonSpace-(0) = 2 -> good
-    // - "A "
-    //      cch = 2, lastNonSpace = 0, foundNonSpace = true
-    //      cch-lastNonSpace = 2 -> bad
-    //      cch-lastNonSpace-(1) = 1 -> good
-    // - "AA"
-    //      cch = 2, lastNonSpace = 1, foundNonSpace = true
-    //      cch-lastNonSpace = 1 -> bad
-    //      cch-lastNonSpace-(1) = 0 -> good
-    const size_t numSpaces = cchLine - lastNonSpace - (foundNonspace ? 1 : 0);
-
-    // Optimizations:
-    // If there are lots of spaces at the end of the line, we can try to Erase
-    //      Character that number of spaces, then move the cursor forward (to
-    //      where it would be if we had written the spaces)
-    // An erase character and move right sequence is 8 chars, and possibly 10
-    //      (if there are at least 10 spaces, 2 digits to print)
-    // ESC [ %d X ESC [ %d C
-    // ESC [ %d %d X ESC [ %d %d C
-    // So we need at least 9 spaces for the optimized sequence to make sense.
-    // Also, if we already erased the entire display this frame, then
-    //    don't do ANYTHING with erasing at all.
-
-    // Note: We're only doing these optimizations along the UTF-8 path, because
-    // the inbox telnet client doesn't understand the Erase Character sequence,
-    // and it uses xterm-ascii. This ensures that xterm and -256color consumers
-    // get the enhancements, and telnet isn't broken.
-    const bool optimalToUseECH = numSpaces > ERASE_CHARACTER_STRING_LENGTH;
-    const bool useEraseChar = (optimalToUseECH) &&
-                              (!_newBottomLine) &&
-                              (!_clearedAllThisFrame);
-
-    // If we're not using erase char, but we did erase all at the start of the
-    //      frame, don't add spaces at the end.
-    const bool removeSpaces = (useEraseChar || (_clearedAllThisFrame) || (_newBottomLine));
-    const size_t cchActual = removeSpaces ?
-                                 (cchLine - numSpaces) :
-                                 cchLine;
-
-    const size_t columnsActual = removeSpaces ?
-                                     (totalWidth - numSpaces) :
-                                     totalWidth;
-
-    if (cchActual == 0)
-    {
-        // If the previous row wrapped, but this line is empty, then we actually
-        // do want to move the cursor down. Otherwise, we'll possibly end up
-        // accidentally erasing the last character from the previous line, as
-        // the cursor is still waiting on that character for the next character
-        // to follow it.
-        _wrappedRow = std::nullopt;
-    }
-
-    // Move the cursor to the start of this run.
-    RETURN_IF_FAILED(_MoveCursor(coord));
-
-    // Write the actual text string
-    std::wstring wstr = std::wstring(unclusteredString.data(), cchActual);
-    RETURN_IF_FAILED(VtEngine::_WriteTerminalUtf8(wstr));
-
-    // If we've written text to the last column of the viewport, then mark
-    // that we've wrapped this line. The next time we attempt to move the
-    // cursor, if we're trying to move it to the start of the next line,
-    // we'll remember that this line was wrapped, and not manually break the
-    // line.
-<<<<<<< HEAD
-    // Don't do this is the last character we're writing is a space - The last
-    // char will always be a space, but if we see that, we shouldn't wrap.
-    if (lineWrapped &&
-        (_lastText.X + (totalWidth - numSpaces)) > _lastViewport.RightInclusive())
-=======
-    // Don't do this if the last character we're writing is a space - The last
-    // char will always be a space, but if we see that, we shouldn't wrap.
-    const short lastWrittenChar = base::ClampAdd(_lastText.X, base::ClampSub(totalWidth, numSpaces));
-    if (lineWrapped &&
-        lastWrittenChar > _lastViewport.RightInclusive())
->>>>>>> 0e672fac
-    {
-        _wrappedRow = coord.Y;
-    }
-
-    // Update our internal tracker of the cursor's position.
-    // See MSFT:20266233 (which is also GH#357)
-    // If the cursor is at the rightmost column of the terminal, and we write a
-    //      space, the cursor won't actually move to the next cell (which would
-    //      be {0, _lastText.Y++}). The cursor will stay visibly in that last
-    //      cell until then next character is output.
-    // If in that case, we increment the cursor position here (such that the X
-    //      position would be one past the right of the terminal), when we come
-    //      back through to MoveCursor in the last PaintCursor of the frame,
-    //      we'll determine that we need to emit a \b to put the cursor in the
-    //      right position. This is wrong, and will cause us to move the cursor
-    //      back one character more than we wanted.
-    //
-    // GH#1245: This needs to be RightExclusive, _not_ inclusive. Otherwise, we
-    // won't update our internal cursor position tracker correctly at the last
-    // character of the row.
-    if (_lastText.X < _lastViewport.RightExclusive())
-    {
-        _lastText.X += static_cast<short>(columnsActual);
-    }
-<<<<<<< HEAD
-    // GH#1245: If we wrote the exactly last char of the row, then we're
-    // probably in the "delayed EOL wrap" state. Different terminals (conhost,
-    // gnome-terminal, wt) all behave differently with how the cursor behaves at
-    // an end of line. Marke that we're in the delayed EOL wrap state - we don't
-    // want to be clever about how we move the cursor in this state, since
-    // different terminals will handle a backspace differently in this state.
-=======
-    // GH#1245: If we wrote the exactly last char of the row, then we're in the
-    // "delayed EOL wrap" state. Different terminals (conhost, gnome-terminal,
-    // wt) all behave differently with how the cursor behaves at an end of line.
-    // Mark that we're in the delayed EOL wrap state - we don't want to be
-    // clever about how we move the cursor in this state, since different
-    // terminals will handle a backspace differently in this state.
->>>>>>> 0e672fac
-    if (_lastText.X >= _lastViewport.RightInclusive())
-    {
-        _delayedEolWrap = true;
-    }
-
-    short sNumSpaces;
-    try
-    {
-        sNumSpaces = gsl::narrow<short>(numSpaces);
-    }
-    CATCH_RETURN();
-
-    if (useEraseChar)
-    {
-        // ECH doesn't actually move the cursor itself. However, we think that
-        //   the cursor *should* be at the end of the area we just erased. Stash
-        //   that position as our new deferred position. If we don't move the
-        //   cursor somewhere else before the end of the frame, we'll move the
-        //   cursor to the deferred position at the end of the frame, or right
-        //   before we need to print new text.
-        _deferredCursorPos = { _lastText.X + sNumSpaces, _lastText.Y };
-
-        if (_deferredCursorPos.X < _lastViewport.RightInclusive())
-        {
-            RETURN_IF_FAILED(_EraseCharacter(sNumSpaces));
-        }
-        else
-        {
-            RETURN_IF_FAILED(_EraseLine());
-        }
-    }
-    else if (_newBottomLine)
-    {
-        // If we're on a new line, then we don't need to erase the line. The
-        //      line is already empty.
-        if (optimalToUseECH)
-        {
-            _deferredCursorPos = { _lastText.X + sNumSpaces, _lastText.Y };
-        }
-        else
-        {
-            std::wstring spaces = std::wstring(numSpaces, L' ');
-            RETURN_IF_FAILED(VtEngine::_WriteTerminalUtf8(spaces));
-
-            _lastText.X += static_cast<short>(numSpaces);
-        }
-    }
-
-    // If we previously though that this was a new bottom line, it certainly
-    //      isn't new any longer.
-    _newBottomLine = false;
-
-    return S_OK;
-}
-
-// Method Description:
-// - Updates the window's title string. Emits the VT sequence to SetWindowTitle.
-//      Because wintelnet does not understand these sequences by default, we
-//      don't do anything by default. Other modes can implement if they support
-//      the sequence.
-// Arguments:
-// - newTitle: the new string to use for the title of the window
-// Return Value:
-// - S_OK
-[[nodiscard]] HRESULT VtEngine::_DoUpdateTitle(const std::wstring& /*newTitle*/) noexcept
-{
-    return S_OK;
-}
+// Copyright (c) Microsoft Corporation.
+// Licensed under the MIT license.
+
+#include "precomp.h"
+
+#include "vtrenderer.hpp"
+#include "../../inc/conattrs.hpp"
+#include "../../types/inc/convert.hpp"
+
+#pragma hdrstop
+using namespace Microsoft::Console::Render;
+using namespace Microsoft::Console::Types;
+
+// Routine Description:
+// - Prepares internal structures for a painting operation.
+// Arguments:
+// - <none>
+// Return Value:
+// - S_OK if we started to paint. S_FALSE if we didn't need to paint.
+//      HRESULT error code if painting didn't start successfully.
+[[nodiscard]] HRESULT VtEngine::StartPaint() noexcept
+{
+    if (_pipeBroken)
+    {
+        return S_FALSE;
+    }
+
+    // If there's nothing to do, quick return
+    bool somethingToDo = _fInvalidRectUsed ||
+                         (_scrollDelta.X != 0 || _scrollDelta.Y != 0) ||
+                         _cursorMoved ||
+                         _titleChanged;
+
+    _quickReturn = !somethingToDo;
+    _trace.TraceStartPaint(_quickReturn, _fInvalidRectUsed, _invalidRect, _lastViewport, _scrollDelta, _cursorMoved);
+
+    return _quickReturn ? S_FALSE : S_OK;
+}
+
+// Routine Description:
+// - EndPaint helper to perform the final cleanup after painting. If we
+//      returned S_FALSE from StartPaint, there's no guarantee this was called.
+//      That's okay however, EndPaint only zeros structs that would be zero if
+//      StartPaint returns S_FALSE.
+// Arguments:
+// - <none>
+// Return Value:
+// - S_OK, else an appropriate HRESULT for failing to allocate or write.
+[[nodiscard]] HRESULT VtEngine::EndPaint() noexcept
+{
+    _trace.TraceEndPaint();
+
+    _invalidRect = Viewport::Empty();
+    _fInvalidRectUsed = false;
+    _scrollDelta = { 0 };
+    _clearedAllThisFrame = false;
+    _cursorMoved = false;
+    _firstPaint = false;
+    _skipCursor = false;
+    _resized = false;
+    // If we've circled the buffer this frame, move our virtual top upwards.
+    // We do this at the END of the frame, so that during the paint, we still
+    //      use the original virtual top.
+    if (_circled)
+    {
+        if (_virtualTop > 0)
+        {
+            _virtualTop--;
+        }
+    }
+    _circled = false;
+
+    // If we deferred a cursor movement during the frame, make sure we put the
+    //      cursor in the right place before we end the frame.
+    if (_deferredCursorPos != INVALID_COORDS)
+    {
+        RETURN_IF_FAILED(_MoveCursor(_deferredCursorPos));
+    }
+
+    RETURN_IF_FAILED(_Flush());
+
+    return S_OK;
+}
+
+// Routine Description:
+// - Used to perform longer running presentation steps outside the lock so the
+//      other threads can continue.
+// - Not currently used by VtEngine.
+// Arguments:
+// - <none>
+// Return Value:
+// - S_FALSE since we do nothing.
+[[nodiscard]] HRESULT VtEngine::Present() noexcept
+{
+    return S_FALSE;
+}
+
+// Routine Description:
+// - Paints the background of the invalid area of the frame.
+// Arguments:
+// - <none>
+// Return Value:
+// - S_OK
+[[nodiscard]] HRESULT VtEngine::PaintBackground() noexcept
+{
+    return S_OK;
+}
+
+// Routine Description:
+// - Draws one line of the buffer to the screen. Writes the characters to the
+//      pipe. If the characters are outside the ASCII range (0-0x7f), then
+//      instead writes a '?'
+// Arguments:
+// - clusters - text and column count data to be written
+// - trimLeft - This specifies whether to trim one character width off the left
+//      side of the output. Used for drawing the right-half only of a
+//      double-wide character.
+// - lineWrapped: true if this run we're painting is the end of a line that
+//   wrapped. If we're not painting the last column of a wrapped line, then this
+//   will be false.
+// Return Value:
+// - S_OK or suitable HRESULT error from writing pipe.
+[[nodiscard]] HRESULT VtEngine::PaintBufferLine(std::basic_string_view<Cluster> const clusters,
+                                                const COORD coord,
+                                                const bool /*trimLeft*/,
+                                                const bool /*lineWrapped*/) noexcept
+{
+    return VtEngine::_PaintAsciiBufferLine(clusters, coord);
+}
+
+// Method Description:
+// - Draws up to one line worth of grid lines on top of characters.
+// Arguments:
+// - lines - Enum defining which edges of the rectangle to draw
+// - color - The color to use for drawing the edges.
+// - cchLine - How many characters we should draw the grid lines along (left to right in a row)
+// - coordTarget - The starting X/Y position of the first character to draw on.
+// Return Value:
+// - S_OK
+[[nodiscard]] HRESULT VtEngine::PaintBufferGridLines(const GridLines /*lines*/,
+                                                     const COLORREF /*color*/,
+                                                     const size_t /*cchLine*/,
+                                                     const COORD /*coordTarget*/) noexcept
+{
+    return S_OK;
+}
+
+// Routine Description:
+// - Draws the cursor on the screen
+// Arguments:
+// - options - Options that affect the presentation of the cursor
+// Return Value:
+// - S_OK or suitable HRESULT error from writing pipe.
+[[nodiscard]] HRESULT VtEngine::PaintCursor(const IRenderEngine::CursorOptions& options) noexcept
+{
+    _trace.TracePaintCursor(options.coordCursor);
+
+    // MSFT:15933349 - Send the terminal the updated cursor information, if it's changed.
+    LOG_IF_FAILED(_MoveCursor(options.coordCursor));
+
+    return S_OK;
+}
+
+// Routine Description:
+//  - Inverts the selected region on the current screen buffer.
+//  - Reads the selected area, selection mode, and active screen buffer
+//    from the global properties and dispatches a GDI invert on the selected text area.
+//  Because the selection is the responsibility of the terminal, and not the
+//      host, render nothing.
+// Arguments:
+//  - rect - Rectangle to invert or highlight to make the selection area
+// Return Value:
+// - S_OK
+[[nodiscard]] HRESULT VtEngine::PaintSelection(const SMALL_RECT /*rect*/) noexcept
+{
+    return S_OK;
+}
+
+// Routine Description:
+// - Write a VT sequence to change the current colors of text. Writes true RGB
+//      color sequences.
+// Arguments:
+// - colorForeground: The RGB Color to use to paint the foreground text.
+// - colorBackground: The RGB Color to use to paint the background of the text.
+// Return Value:
+// - S_OK if we succeeded, else an appropriate HRESULT for failing to allocate or write.
+[[nodiscard]] HRESULT VtEngine::_RgbUpdateDrawingBrushes(const COLORREF colorForeground,
+                                                         const COLORREF colorBackground,
+                                                         const bool isBold,
+                                                         _In_reads_(cColorTable) const COLORREF* const ColorTable,
+                                                         const WORD cColorTable) noexcept
+{
+    const bool fgChanged = colorForeground != _LastFG;
+    const bool bgChanged = colorBackground != _LastBG;
+    const bool fgIsDefault = colorForeground == _colorProvider.GetDefaultForeground();
+    const bool bgIsDefault = colorBackground == _colorProvider.GetDefaultBackground();
+
+    // If both the FG and BG should be the defaults, emit a SGR reset.
+    if ((fgChanged || bgChanged) && fgIsDefault && bgIsDefault)
+    {
+        // SGR Reset will also clear out the boldness of the text.
+        RETURN_IF_FAILED(_SetGraphicsDefault());
+        _LastFG = colorForeground;
+        _LastBG = colorBackground;
+        _lastWasBold = false;
+
+        // I'm not sure this is possible currently, but if the text is bold, but
+        //      default colors, make sure we bold it.
+        if (isBold)
+        {
+            RETURN_IF_FAILED(_SetGraphicsBoldness(isBold));
+            _lastWasBold = isBold;
+        }
+    }
+    else
+    {
+        if (_lastWasBold != isBold)
+        {
+            RETURN_IF_FAILED(_SetGraphicsBoldness(isBold));
+            _lastWasBold = isBold;
+        }
+
+        WORD wFoundColor = 0;
+        if (fgChanged)
+        {
+            if (fgIsDefault)
+            {
+                RETURN_IF_FAILED(_SetGraphicsRenditionDefaultColor(true));
+            }
+            else if (::FindTableIndex(colorForeground, ColorTable, cColorTable, &wFoundColor))
+            {
+                RETURN_IF_FAILED(_SetGraphicsRendition16Color(wFoundColor, true));
+            }
+            else
+            {
+                RETURN_IF_FAILED(_SetGraphicsRenditionRGBColor(colorForeground, true));
+            }
+            _LastFG = colorForeground;
+        }
+
+        if (bgChanged)
+        {
+            if (bgIsDefault)
+            {
+                RETURN_IF_FAILED(_SetGraphicsRenditionDefaultColor(false));
+            }
+            else if (::FindTableIndex(colorBackground, ColorTable, cColorTable, &wFoundColor))
+            {
+                RETURN_IF_FAILED(_SetGraphicsRendition16Color(wFoundColor, false));
+            }
+            else
+            {
+                RETURN_IF_FAILED(_SetGraphicsRenditionRGBColor(colorBackground, false));
+            }
+            _LastBG = colorBackground;
+        }
+    }
+
+    return S_OK;
+}
+
+// Routine Description:
+// - Write a VT sequence to change the current colors of text. It will try to
+//      find the colors in the color table that are nearest to the input colors,
+//       and write those indices to the pipe.
+// Arguments:
+// - colorForeground: The RGB Color to use to paint the foreground text.
+// - colorBackground: The RGB Color to use to paint the background of the text.
+// - ColorTable: An array of colors to find the closest match to.
+// - cColorTable: size of the color table.
+// Return Value:
+// - S_OK if we succeeded, else an appropriate HRESULT for failing to allocate or write.
+[[nodiscard]] HRESULT VtEngine::_16ColorUpdateDrawingBrushes(const COLORREF colorForeground,
+                                                             const COLORREF colorBackground,
+                                                             const bool isBold,
+                                                             _In_reads_(cColorTable) const COLORREF* const ColorTable,
+                                                             const WORD cColorTable) noexcept
+{
+    const bool fgChanged = colorForeground != _LastFG;
+    const bool bgChanged = colorBackground != _LastBG;
+    const bool fgIsDefault = colorForeground == _colorProvider.GetDefaultForeground();
+    const bool bgIsDefault = colorBackground == _colorProvider.GetDefaultBackground();
+
+    // If both the FG and BG should be the defaults, emit a SGR reset.
+    if ((fgChanged || bgChanged) && fgIsDefault && bgIsDefault)
+    {
+        // SGR Reset will also clear out the boldness of the text.
+        RETURN_IF_FAILED(_SetGraphicsDefault());
+        _LastFG = colorForeground;
+        _LastBG = colorBackground;
+        _lastWasBold = false;
+        // I'm not sure this is possible currently, but if the text is bold, but
+        //      default colors, make sure we bold it.
+        if (isBold)
+        {
+            RETURN_IF_FAILED(_SetGraphicsBoldness(isBold));
+            _lastWasBold = isBold;
+        }
+    }
+    else
+    {
+        if (_lastWasBold != isBold)
+        {
+            RETURN_IF_FAILED(_SetGraphicsBoldness(isBold));
+            _lastWasBold = isBold;
+        }
+
+        if (fgChanged)
+        {
+            const WORD wNearestFg = ::FindNearestTableIndex(colorForeground, ColorTable, cColorTable);
+            RETURN_IF_FAILED(_SetGraphicsRendition16Color(wNearestFg, true));
+
+            _LastFG = colorForeground;
+        }
+
+        if (bgChanged)
+        {
+            const WORD wNearestBg = ::FindNearestTableIndex(colorBackground, ColorTable, cColorTable);
+            RETURN_IF_FAILED(_SetGraphicsRendition16Color(wNearestBg, false));
+
+            _LastBG = colorBackground;
+        }
+    }
+
+    return S_OK;
+}
+
+// Routine Description:
+// - Draws one line of the buffer to the screen. Writes the characters to the
+//      pipe. If the characters are outside the ASCII range (0-0x7f), then
+//      instead writes a '?'.
+//   This is needed because the Windows internal telnet client implementation
+//      doesn't know how to handle >ASCII characters. The old telnetd would
+//      just replace them with '?' characters. If we render the >ASCII
+//      characters to telnet, it will likely end up drawing them wrong, which
+//      will make the client appear buggy and broken.
+// Arguments:
+// - clusters - text and column width data to be written
+// - coord - character coordinate target to render within viewport
+// Return Value:
+// - S_OK or suitable HRESULT error from writing pipe.
+[[nodiscard]] HRESULT VtEngine::_PaintAsciiBufferLine(std::basic_string_view<Cluster> const clusters,
+                                                      const COORD coord) noexcept
+{
+    try
+    {
+        RETURN_IF_FAILED(_MoveCursor(coord));
+
+        std::wstring wstr;
+        wstr.reserve(clusters.size());
+
+        short totalWidth = 0;
+        for (const auto& cluster : clusters)
+        {
+            wstr.append(cluster.GetText());
+            RETURN_IF_FAILED(ShortAdd(totalWidth, gsl::narrow<short>(cluster.GetColumns()), &totalWidth));
+        }
+
+        RETURN_IF_FAILED(VtEngine::_WriteTerminalAscii(wstr));
+
+        // Update our internal tracker of the cursor's position
+        _lastText.X += totalWidth;
+
+        return S_OK;
+    }
+    CATCH_RETURN();
+}
+
+// Routine Description:
+// - Draws one line of the buffer to the screen. Writes the characters to the
+//      pipe, encoded in UTF-8.
+// Arguments:
+// - clusters - text and column widths to be written
+// - coord - character coordinate target to render within viewport
+// Return Value:
+// - S_OK or suitable HRESULT error from writing pipe.
+[[nodiscard]] HRESULT VtEngine::_PaintUtf8BufferLine(std::basic_string_view<Cluster> const clusters,
+                                                     const COORD coord,
+                                                     const bool lineWrapped) noexcept
+{
+    if (coord.Y < _virtualTop)
+    {
+        return S_OK;
+    }
+
+    std::wstring unclusteredString;
+    unclusteredString.reserve(clusters.size());
+    short totalWidth = 0;
+    for (const auto& cluster : clusters)
+    {
+        unclusteredString.append(cluster.GetText());
+        RETURN_IF_FAILED(ShortAdd(totalWidth, static_cast<short>(cluster.GetColumns()), &totalWidth));
+    }
+    const size_t cchLine = unclusteredString.size();
+
+    bool foundNonspace = false;
+    size_t lastNonSpace = 0;
+    for (size_t i = 0; i < cchLine; i++)
+    {
+        if (unclusteredString.at(i) != L'\x20')
+        {
+            lastNonSpace = i;
+            foundNonspace = true;
+        }
+    }
+    // Examples:
+    // - "  ":
+    //      cch = 2, lastNonSpace = 0, foundNonSpace = false
+    //      cch-lastNonSpace = 2 -> good
+    //      cch-lastNonSpace-(0) = 2 -> good
+    // - "A "
+    //      cch = 2, lastNonSpace = 0, foundNonSpace = true
+    //      cch-lastNonSpace = 2 -> bad
+    //      cch-lastNonSpace-(1) = 1 -> good
+    // - "AA"
+    //      cch = 2, lastNonSpace = 1, foundNonSpace = true
+    //      cch-lastNonSpace = 1 -> bad
+    //      cch-lastNonSpace-(1) = 0 -> good
+    const size_t numSpaces = cchLine - lastNonSpace - (foundNonspace ? 1 : 0);
+
+    // Optimizations:
+    // If there are lots of spaces at the end of the line, we can try to Erase
+    //      Character that number of spaces, then move the cursor forward (to
+    //      where it would be if we had written the spaces)
+    // An erase character and move right sequence is 8 chars, and possibly 10
+    //      (if there are at least 10 spaces, 2 digits to print)
+    // ESC [ %d X ESC [ %d C
+    // ESC [ %d %d X ESC [ %d %d C
+    // So we need at least 9 spaces for the optimized sequence to make sense.
+    // Also, if we already erased the entire display this frame, then
+    //    don't do ANYTHING with erasing at all.
+
+    // Note: We're only doing these optimizations along the UTF-8 path, because
+    // the inbox telnet client doesn't understand the Erase Character sequence,
+    // and it uses xterm-ascii. This ensures that xterm and -256color consumers
+    // get the enhancements, and telnet isn't broken.
+    const bool optimalToUseECH = numSpaces > ERASE_CHARACTER_STRING_LENGTH;
+    const bool useEraseChar = (optimalToUseECH) &&
+                              (!_newBottomLine) &&
+                              (!_clearedAllThisFrame);
+
+    // If we're not using erase char, but we did erase all at the start of the
+    //      frame, don't add spaces at the end.
+    const bool removeSpaces = (useEraseChar || (_clearedAllThisFrame) || (_newBottomLine));
+    const size_t cchActual = removeSpaces ?
+                                 (cchLine - numSpaces) :
+                                 cchLine;
+
+    const size_t columnsActual = removeSpaces ?
+                                     (totalWidth - numSpaces) :
+                                     totalWidth;
+
+    if (cchActual == 0)
+    {
+        // If the previous row wrapped, but this line is empty, then we actually
+        // do want to move the cursor down. Otherwise, we'll possibly end up
+        // accidentally erasing the last character from the previous line, as
+        // the cursor is still waiting on that character for the next character
+        // to follow it.
+        _wrappedRow = std::nullopt;
+    }
+
+    // Move the cursor to the start of this run.
+    RETURN_IF_FAILED(_MoveCursor(coord));
+
+    // Write the actual text string
+    std::wstring wstr = std::wstring(unclusteredString.data(), cchActual);
+    RETURN_IF_FAILED(VtEngine::_WriteTerminalUtf8(wstr));
+
+    // If we've written text to the last column of the viewport, then mark
+    // that we've wrapped this line. The next time we attempt to move the
+    // cursor, if we're trying to move it to the start of the next line,
+    // we'll remember that this line was wrapped, and not manually break the
+    // line.
+    // Don't do this if the last character we're writing is a space - The last
+    // char will always be a space, but if we see that, we shouldn't wrap.
+    const short lastWrittenChar = base::ClampAdd(_lastText.X, base::ClampSub(totalWidth, numSpaces));
+    if (lineWrapped &&
+        lastWrittenChar > _lastViewport.RightInclusive())
+    {
+        _wrappedRow = coord.Y;
+    }
+
+    // Update our internal tracker of the cursor's position.
+    // See MSFT:20266233 (which is also GH#357)
+    // If the cursor is at the rightmost column of the terminal, and we write a
+    //      space, the cursor won't actually move to the next cell (which would
+    //      be {0, _lastText.Y++}). The cursor will stay visibly in that last
+    //      cell until then next character is output.
+    // If in that case, we increment the cursor position here (such that the X
+    //      position would be one past the right of the terminal), when we come
+    //      back through to MoveCursor in the last PaintCursor of the frame,
+    //      we'll determine that we need to emit a \b to put the cursor in the
+    //      right position. This is wrong, and will cause us to move the cursor
+    //      back one character more than we wanted.
+    //
+    // GH#1245: This needs to be RightExclusive, _not_ inclusive. Otherwise, we
+    // won't update our internal cursor position tracker correctly at the last
+    // character of the row.
+    if (_lastText.X < _lastViewport.RightExclusive())
+    {
+        _lastText.X += static_cast<short>(columnsActual);
+    }
+    // GH#1245: If we wrote the exactly last char of the row, then we're in the
+    // "delayed EOL wrap" state. Different terminals (conhost, gnome-terminal,
+    // wt) all behave differently with how the cursor behaves at an end of line.
+    // Mark that we're in the delayed EOL wrap state - we don't want to be
+    // clever about how we move the cursor in this state, since different
+    // terminals will handle a backspace differently in this state.
+    if (_lastText.X >= _lastViewport.RightInclusive())
+    {
+        _delayedEolWrap = true;
+    }
+
+    short sNumSpaces;
+    try
+    {
+        sNumSpaces = gsl::narrow<short>(numSpaces);
+    }
+    CATCH_RETURN();
+
+    if (useEraseChar)
+    {
+        // ECH doesn't actually move the cursor itself. However, we think that
+        //   the cursor *should* be at the end of the area we just erased. Stash
+        //   that position as our new deferred position. If we don't move the
+        //   cursor somewhere else before the end of the frame, we'll move the
+        //   cursor to the deferred position at the end of the frame, or right
+        //   before we need to print new text.
+        _deferredCursorPos = { _lastText.X + sNumSpaces, _lastText.Y };
+
+        if (_deferredCursorPos.X < _lastViewport.RightInclusive())
+        {
+            RETURN_IF_FAILED(_EraseCharacter(sNumSpaces));
+        }
+        else
+        {
+            RETURN_IF_FAILED(_EraseLine());
+        }
+    }
+    else if (_newBottomLine)
+    {
+        // If we're on a new line, then we don't need to erase the line. The
+        //      line is already empty.
+        if (optimalToUseECH)
+        {
+            _deferredCursorPos = { _lastText.X + sNumSpaces, _lastText.Y };
+        }
+        else
+        {
+            std::wstring spaces = std::wstring(numSpaces, L' ');
+            RETURN_IF_FAILED(VtEngine::_WriteTerminalUtf8(spaces));
+
+            _lastText.X += static_cast<short>(numSpaces);
+        }
+    }
+
+    // If we previously though that this was a new bottom line, it certainly
+    //      isn't new any longer.
+    _newBottomLine = false;
+
+    return S_OK;
+}
+
+// Method Description:
+// - Updates the window's title string. Emits the VT sequence to SetWindowTitle.
+//      Because wintelnet does not understand these sequences by default, we
+//      don't do anything by default. Other modes can implement if they support
+//      the sequence.
+// Arguments:
+// - newTitle: the new string to use for the title of the window
+// Return Value:
+// - S_OK
+[[nodiscard]] HRESULT VtEngine::_DoUpdateTitle(const std::wstring& /*newTitle*/) noexcept
+{
+    return S_OK;
+}