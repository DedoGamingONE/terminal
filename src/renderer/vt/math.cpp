--- conflicted
+++ resolved
@@ -1,92 +1,88 @@
-// Copyright (c) Microsoft Corporation.
-// Licensed under the MIT license.
-
-#include "precomp.h"
-
-#include "vtrenderer.hpp"
-
-#pragma hdrstop
-
-using namespace Microsoft::Console::Render;
-using namespace Microsoft::Console::Types;
-
-// Routine Description:
-// - Gets the size in characters of the current dirty portion of the frame.
-// Arguments:
-// - <none>
-// Return Value:
-// - The character dimensions of the current dirty area of the frame.
-//      This is an Inclusive rect.
-std::vector<til::rectangle> VtEngine::GetDirtyArea()
-{
-    return _invalidMap.runs();
-}
-
-// Routine Description:
-// - Uses the currently selected font to determine how wide the given character will be when rendered.
-// - NOTE: Only supports determining half-width/full-width status for CJK-type languages (e.g. is it 1 character wide or 2. a.k.a. is it a rectangle or square.)
-// Arguments:
-// - glyph - utf16 encoded codepoint to check
-// - pResult - receives return value, True if it is full-width (2 wide). False if it is half-width (1 wide).
-// Return Value:
-// - S_FALSE: This is unsupported by the VT Renderer and should use another engine's value.
-[[nodiscard]] HRESULT VtEngine::IsGlyphWideByFont(const std::wstring_view /*glyph*/, _Out_ bool* const pResult) noexcept
-{
-    *pResult = false;
-    return S_FALSE;
-}
-
-// Routine Description:
-// - Performs a "CombineRect" with the "OR" operation.
-// - Basically extends the existing rect outward to also encompass the passed-in region.
-// Arguments:
-// - pRectExisting - Expand this rectangle to encompass the add rect.
-// - pRectToOr - Add this rectangle to the existing one.
-// Return Value:
-// - <none>
-void VtEngine::_OrRect(_Inout_ SMALL_RECT* const pRectExisting, const SMALL_RECT* const pRectToOr) const
-{
-    pRectExisting->Left = std::min(pRectExisting->Left, pRectToOr->Left);
-    pRectExisting->Top = std::min(pRectExisting->Top, pRectToOr->Top);
-    pRectExisting->Right = std::max(pRectExisting->Right, pRectToOr->Right);
-    pRectExisting->Bottom = std::max(pRectExisting->Bottom, pRectToOr->Bottom);
-}
-
-// Method Description:
-// - Returns true if the invalidated region indicates that we only need to
-//      simply print text from the current cursor position. This will prevent us
-//      from sending extra VT set-up/tear down sequences (?12h/l) when all we
-//      need to do is print more text at the current cursor position.
-// Arguments:
-// - <none>
-// Return Value:
-// - true iff only the next character is invalid
-bool VtEngine::_WillWriteSingleChar() const
-{
-<<<<<<< HEAD
-    // If there is scroll delta, return false.
-=======
-    // If there is no scroll delta, return false.
->>>>>>> 2872f147
-    if (til::point{ 0, 0 } != _scrollDelta)
-    {
-        return false;
-    }
-
-    // If there is more than one invalid char, return false.
-    if (!_invalidMap.one())
-    {
-        return false;
-    }
-
-    // Get the single point at which things are invalid.
-    const auto invalidPoint = _invalidMap.runs().front().origin();
-
-    // Either the next character to the right or the immediately previous
-    //      character should follow this code path
-    //      (The immediate previous character would suggest a backspace)
-    bool invalidIsNext = invalidPoint == til::point{ _lastText };
-    bool invalidIsLast = invalidPoint == til::point{ _lastText.X - 1, _lastText.Y };
-
-    return invalidIsNext || invalidIsLast;
-}
+// Copyright (c) Microsoft Corporation.
+// Licensed under the MIT license.
+
+#include "precomp.h"
+
+#include "vtrenderer.hpp"
+
+#pragma hdrstop
+
+using namespace Microsoft::Console::Render;
+using namespace Microsoft::Console::Types;
+
+// Routine Description:
+// - Gets the size in characters of the current dirty portion of the frame.
+// Arguments:
+// - <none>
+// Return Value:
+// - The character dimensions of the current dirty area of the frame.
+//      This is an Inclusive rect.
+std::vector<til::rectangle> VtEngine::GetDirtyArea()
+{
+    return _invalidMap.runs();
+}
+
+// Routine Description:
+// - Uses the currently selected font to determine how wide the given character will be when rendered.
+// - NOTE: Only supports determining half-width/full-width status for CJK-type languages (e.g. is it 1 character wide or 2. a.k.a. is it a rectangle or square.)
+// Arguments:
+// - glyph - utf16 encoded codepoint to check
+// - pResult - receives return value, True if it is full-width (2 wide). False if it is half-width (1 wide).
+// Return Value:
+// - S_FALSE: This is unsupported by the VT Renderer and should use another engine's value.
+[[nodiscard]] HRESULT VtEngine::IsGlyphWideByFont(const std::wstring_view /*glyph*/, _Out_ bool* const pResult) noexcept
+{
+    *pResult = false;
+    return S_FALSE;
+}
+
+// Routine Description:
+// - Performs a "CombineRect" with the "OR" operation.
+// - Basically extends the existing rect outward to also encompass the passed-in region.
+// Arguments:
+// - pRectExisting - Expand this rectangle to encompass the add rect.
+// - pRectToOr - Add this rectangle to the existing one.
+// Return Value:
+// - <none>
+void VtEngine::_OrRect(_Inout_ SMALL_RECT* const pRectExisting, const SMALL_RECT* const pRectToOr) const
+{
+    pRectExisting->Left = std::min(pRectExisting->Left, pRectToOr->Left);
+    pRectExisting->Top = std::min(pRectExisting->Top, pRectToOr->Top);
+    pRectExisting->Right = std::max(pRectExisting->Right, pRectToOr->Right);
+    pRectExisting->Bottom = std::max(pRectExisting->Bottom, pRectToOr->Bottom);
+}
+
+// Method Description:
+// - Returns true if the invalidated region indicates that we only need to
+//      simply print text from the current cursor position. This will prevent us
+//      from sending extra VT set-up/tear down sequences (?12h/l) when all we
+//      need to do is print more text at the current cursor position.
+// Arguments:
+// - <none>
+// Return Value:
+// - true iff only the next character is invalid
+bool VtEngine::_WillWriteSingleChar() const
+{
+    // If there is no scroll delta, return false.
+    if (til::point{ 0, 0 } != _scrollDelta)
+    {
+        return false;
+    }
+
+    // If there is more than one invalid char, return false.
+    if (!_invalidMap.one())
+    {
+        return false;
+    }
+
+    // Get the single point at which things are invalid.
+    const auto invalidPoint = _invalidMap.runs().front().origin();
+
+    // Either the next character to the right or the immediately previous
+    //      character should follow this code path
+    //      (The immediate previous character would suggest a backspace)
+    bool invalidIsNext = invalidPoint == til::point{ _lastText };
+    bool invalidIsLast = invalidPoint == til::point{ _lastText.X - 1, _lastText.Y };
+
+    return invalidIsNext || invalidIsLast;
+}