--- conflicted
+++ resolved
@@ -1506,11 +1506,7 @@
     // - C:\windows\system32\cmd.exe /k echo sneaky sneak -> returns false
     // - %SystemRoot%\System32\cmd.exe -> returns true
     // - %SystemRoot%\System32\wsl.exe -d <distro name> -> returns true
-<<<<<<< HEAD
-    static bool _isTrustedCommandline(std::wstring_view commandLine)
-=======
     bool TerminalPage::_isTrustedCommandline(std::wstring_view commandLine)
->>>>>>> bad27a97
     {
         // use C++11 magic statics to make sure we only do this once.
         static std::wstring systemDirectory = []() -> std::wstring {
@@ -1548,8 +1544,6 @@
             }
         }
 
-<<<<<<< HEAD
-=======
         // TODO! Remove the WSL allowing. it's trivial to insert some malicious
         // stuff into WSL, via .bash_profile, so we're not giving them the (y)
 
@@ -1557,7 +1551,6 @@
         // If there's one argc, and it's parent path is %ProgramFiles%, and it
         // ends in pwsh.exe, then it's fine.
 
->>>>>>> bad27a97
         // Also, if the path is literally
         //   %SystemRoot%\System32\wsl.exe -d <distro name>
         // then allow it.
@@ -1615,29 +1608,6 @@
         else if (executableFilename == L"pwsh" || executableFilename == L"pwsh.exe")
         {
             // is does executablePath start with %ProgramFiles%\\PowerShell?
-<<<<<<< HEAD
-            const std::filesystem::path powershellCoreRoot
-            {
-                wil::ExpandEnvironmentStringsW<std::wstring>(
-#if defined(_M_AMD64) || defined(_M_ARM64) // No point in looking for WOW if we're not somewhere it exists
-                    L"%ProgramFiles(x86)%\\PowerShell"
-#elif defined(_M_ARM64) // same with ARM
-                    L"%ProgramFiles(Arm)%\\PowerShell"
-#else
-                    L"%ProgramFiles%\\PowerShell"
-#endif
-                )
-            };
-
-            // Is the path to the commandline actually exactly one of the
-            // versions that exists in this directory?
-            for (const auto& versionedDir : std::filesystem::directory_iterator(powershellCoreRoot))
-            {
-                const auto versionedPath = versionedDir.path();
-                if (executablePath.parent_path() == versionedPath)
-                {
-                    return true;
-=======
             const std::vector<std::filesystem::path> powershellCoreRoots
             {
                 // Always look in "%ProgramFiles%
@@ -1665,7 +1635,6 @@
                     {
                         return true;
                     }
->>>>>>> bad27a97
                 }
             }
         }
