/*++
Copyright (c) Microsoft Corporation
Licensed under the MIT license.

Module Name:
- pch.h

Abstract:
- Contains external headers to include in the precompile phase of console build process.
- Avoid including internal project headers. Instead include them only in the classes that need them (helps with test project building).
--*/

#pragma once

// Ignore checked iterators warning from VC compiler.
#define _SCL_SECURE_NO_WARNINGS

// Block minwindef.h min/max macros to prevent <algorithm> conflict
#define NOMINMAX

#define WIN32_LEAN_AND_MEAN
#define NOMCX
#define NOHELP
#define NOCOMM

#include <unknwn.h>

#define NT_SUCCESS(Status) (((NTSTATUS)(Status)) >= 0)

#include <windows.h>
#include <UIAutomation.h>
#include <cstdlib>
#include <cstring>
#include <shellscalingapi.h>
#include <windowsx.h>
#include <ShObjIdl.h>

// Manually include til after we include Windows.Foundation to give it winrt superpowers
#define BLOCK_TIL
#include "../inc/LibraryIncludes.h"

// This is inexplicable, but for whatever reason, cppwinrt conflicts with the
//      SDK definition of this function, so the only fix is to undef it.
// from WinBase.h
// Windows::UI::Xaml::Media::Animation::IStoryboard::GetCurrentTime
#ifdef GetCurrentTime
#undef GetCurrentTime
#endif

#include <wil/cppwinrt.h>

// Needed just for XamlIslands to work at all:
#include <winrt/Windows.system.h>
#include <winrt/Windows.Foundation.Collections.h>
#include <winrt/Windows.UI.Xaml.Hosting.h>
#include <windows.ui.xaml.hosting.desktopwindowxamlsource.h>

// Additional headers for various xaml features. We need:
<<<<<<< HEAD
//  * Core for CoreDispatcher
=======
//  * Core so we can resume_foreground
>>>>>>> b310b1cf
//  * Controls for grid
//  * Media for ScaleTransform
#include <winrt/Windows.UI.Core.h>
#include <winrt/Windows.UI.Xaml.Controls.h>
#include <winrt/Windows.ui.xaml.media.h>

#include <winrt/TerminalApp.h>
#include <winrt/Microsoft.Terminal.Settings.Model.h>
#include <winrt/Microsoft.Terminal.Remoting.h>
#include <winrt/Microsoft.Terminal.Control.h>

#include <wil/resource.h>
#include <wil/win32_helpers.h>

// Including TraceLogging essentials for the binary
#include <TraceLoggingProvider.h>
#include <winmeta.h>
TRACELOGGING_DECLARE_PROVIDER(g_hWindowsTerminalProvider);
#include <telemetry/ProjectTelemetry.h>
#include <TraceLoggingActivity.h>

// For commandline argument processing
#include <shellapi.h>
#include <processenv.h>
#include <WinUser.h>
#include "til.h"
<|MERGE_RESOLUTION|>--- conflicted
+++ resolved
@@ -1,89 +1,85 @@
-/*++
-Copyright (c) Microsoft Corporation
-Licensed under the MIT license.
-
-Module Name:
-- pch.h
-
-Abstract:
-- Contains external headers to include in the precompile phase of console build process.
-- Avoid including internal project headers. Instead include them only in the classes that need them (helps with test project building).
---*/
-
-#pragma once
-
-// Ignore checked iterators warning from VC compiler.
-#define _SCL_SECURE_NO_WARNINGS
-
-// Block minwindef.h min/max macros to prevent <algorithm> conflict
-#define NOMINMAX
-
-#define WIN32_LEAN_AND_MEAN
-#define NOMCX
-#define NOHELP
-#define NOCOMM
-
-#include <unknwn.h>
-
-#define NT_SUCCESS(Status) (((NTSTATUS)(Status)) >= 0)
-
-#include <windows.h>
-#include <UIAutomation.h>
-#include <cstdlib>
-#include <cstring>
-#include <shellscalingapi.h>
-#include <windowsx.h>
-#include <ShObjIdl.h>
-
-// Manually include til after we include Windows.Foundation to give it winrt superpowers
-#define BLOCK_TIL
-#include "../inc/LibraryIncludes.h"
-
-// This is inexplicable, but for whatever reason, cppwinrt conflicts with the
-//      SDK definition of this function, so the only fix is to undef it.
-// from WinBase.h
-// Windows::UI::Xaml::Media::Animation::IStoryboard::GetCurrentTime
-#ifdef GetCurrentTime
-#undef GetCurrentTime
-#endif
-
-#include <wil/cppwinrt.h>
-
-// Needed just for XamlIslands to work at all:
-#include <winrt/Windows.system.h>
-#include <winrt/Windows.Foundation.Collections.h>
-#include <winrt/Windows.UI.Xaml.Hosting.h>
-#include <windows.ui.xaml.hosting.desktopwindowxamlsource.h>
-
-// Additional headers for various xaml features. We need:
-<<<<<<< HEAD
-//  * Core for CoreDispatcher
-=======
-//  * Core so we can resume_foreground
->>>>>>> b310b1cf
-//  * Controls for grid
-//  * Media for ScaleTransform
-#include <winrt/Windows.UI.Core.h>
-#include <winrt/Windows.UI.Xaml.Controls.h>
-#include <winrt/Windows.ui.xaml.media.h>
-
-#include <winrt/TerminalApp.h>
-#include <winrt/Microsoft.Terminal.Settings.Model.h>
-#include <winrt/Microsoft.Terminal.Remoting.h>
-#include <winrt/Microsoft.Terminal.Control.h>
-
-#include <wil/resource.h>
-#include <wil/win32_helpers.h>
-
-// Including TraceLogging essentials for the binary
-#include <TraceLoggingProvider.h>
-#include <winmeta.h>
-TRACELOGGING_DECLARE_PROVIDER(g_hWindowsTerminalProvider);
-#include <telemetry/ProjectTelemetry.h>
-#include <TraceLoggingActivity.h>
-
-// For commandline argument processing
-#include <shellapi.h>
-#include <processenv.h>
-#include <WinUser.h>
-#include "til.h"
+/*++
+Copyright (c) Microsoft Corporation
+Licensed under the MIT license.
+
+Module Name:
+- pch.h
+
+Abstract:
+- Contains external headers to include in the precompile phase of console build process.
+- Avoid including internal project headers. Instead include them only in the classes that need them (helps with test project building).
+--*/
+
+#pragma once
+
+// Ignore checked iterators warning from VC compiler.
+#define _SCL_SECURE_NO_WARNINGS
+
+// Block minwindef.h min/max macros to prevent <algorithm> conflict
+#define NOMINMAX
+
+#define WIN32_LEAN_AND_MEAN
+#define NOMCX
+#define NOHELP
+#define NOCOMM
+
+#include <unknwn.h>
+
+#define NT_SUCCESS(Status) (((NTSTATUS)(Status)) >= 0)
+
+#include <windows.h>
+#include <UIAutomation.h>
+#include <cstdlib>
+#include <cstring>
+#include <shellscalingapi.h>
+#include <windowsx.h>
+#include <ShObjIdl.h>
+
+// Manually include til after we include Windows.Foundation to give it winrt superpowers
+#define BLOCK_TIL
+#include "../inc/LibraryIncludes.h"
+
+// This is inexplicable, but for whatever reason, cppwinrt conflicts with the
+//      SDK definition of this function, so the only fix is to undef it.
+// from WinBase.h
+// Windows::UI::Xaml::Media::Animation::IStoryboard::GetCurrentTime
+#ifdef GetCurrentTime
+#undef GetCurrentTime
+#endif
+
+#include <wil/cppwinrt.h>
+
+// Needed just for XamlIslands to work at all:
+#include <winrt/Windows.system.h>
+#include <winrt/Windows.Foundation.Collections.h>
+#include <winrt/Windows.UI.Xaml.Hosting.h>
+#include <windows.ui.xaml.hosting.desktopwindowxamlsource.h>
+
+// Additional headers for various xaml features. We need:
+//  * Core so we can resume_foreground with CoreDispatcher
+//  * Controls for grid
+//  * Media for ScaleTransform
+#include <winrt/Windows.UI.Core.h>
+#include <winrt/Windows.UI.Xaml.Controls.h>
+#include <winrt/Windows.ui.xaml.media.h>
+
+#include <winrt/TerminalApp.h>
+#include <winrt/Microsoft.Terminal.Settings.Model.h>
+#include <winrt/Microsoft.Terminal.Remoting.h>
+#include <winrt/Microsoft.Terminal.Control.h>
+
+#include <wil/resource.h>
+#include <wil/win32_helpers.h>
+
+// Including TraceLogging essentials for the binary
+#include <TraceLoggingProvider.h>
+#include <winmeta.h>
+TRACELOGGING_DECLARE_PROVIDER(g_hWindowsTerminalProvider);
+#include <telemetry/ProjectTelemetry.h>
+#include <TraceLoggingActivity.h>
+
+// For commandline argument processing
+#include <shellapi.h>
+#include <processenv.h>
+#include <WinUser.h>
+#include "til.h"