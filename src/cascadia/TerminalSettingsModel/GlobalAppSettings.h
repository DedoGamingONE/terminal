--- conflicted
+++ resolved
@@ -1,119 +1,116 @@
-/*++
-Copyright (c) Microsoft Corporation
-Licensed under the MIT license.
-
-Module Name:
-- GlobalAppSettings.h
-
-Abstract:
-- This class encapsulates all of the settings that are global to the app, and
-    not a part of any particular profile.
-
-Author(s):
-- Mike Griese - March 2019
-
---*/
-#pragma once
-
-#include "GlobalAppSettings.g.h"
-#include "IInheritable.h"
-
-#include "ActionMap.h"
-#include "Command.h"
-#include "ColorScheme.h"
-
-// fwdecl unittest classes
-namespace SettingsModelLocalTests
-{
-    class DeserializationTests;
-    class ColorSchemeTests;
-};
-
-namespace winrt::Microsoft::Terminal::Settings::Model::implementation
-{
-    struct GlobalAppSettings : GlobalAppSettingsT<GlobalAppSettings>, IInheritable<GlobalAppSettings>
-    {
-    public:
-        void _FinalizeInheritance() override;
-        com_ptr<GlobalAppSettings> Copy() const;
-
-        Windows::Foundation::Collections::IMapView<hstring, Model::ColorScheme> ColorSchemes() noexcept;
-        void AddColorScheme(const Model::ColorScheme& scheme);
-        void RemoveColorScheme(hstring schemeName);
-
-        Model::ActionMap ActionMap() const noexcept;
-
-        static com_ptr<GlobalAppSettings> FromJson(const Json::Value& json);
-        void LayerJson(const Json::Value& json);
-
-        Json::Value ToJson() const;
-
-        const std::vector<SettingsLoadWarnings>& KeybindingsWarnings() const;
-
-        // This DefaultProfile() setter is called by CascadiaSettings,
-        // when it parses UnparsedDefaultProfile in _finalizeSettings().
-        void DefaultProfile(const guid& defaultProfile) noexcept;
-        guid DefaultProfile() const;
-
-        // TODO GH#9207: Remove this once we have a GlobalAppSettingsViewModel in TerminalSettingsEditor
-        void SetInvertedDisableAnimationsValue(bool invertedDisableAnimationsValue)
-        {
-            DisableAnimations(!invertedDisableAnimationsValue);
-        }
-
-        INHERITABLE_SETTING(Model::GlobalAppSettings, int32_t, InitialRows, DEFAULT_ROWS);
-        INHERITABLE_SETTING(Model::GlobalAppSettings, int32_t, InitialCols, DEFAULT_COLS);
-        INHERITABLE_SETTING(Model::GlobalAppSettings, bool, AlwaysShowTabs, true);
-        INHERITABLE_SETTING(Model::GlobalAppSettings, bool, ShowTitleInTitlebar, true);
-        INHERITABLE_SETTING(Model::GlobalAppSettings, bool, ConfirmCloseAllTabs, true);
-        INHERITABLE_SETTING(Model::GlobalAppSettings, hstring, Language);
-        INHERITABLE_SETTING(Model::GlobalAppSettings, winrt::Windows::UI::Xaml::ElementTheme, Theme, winrt::Windows::UI::Xaml::ElementTheme::Default);
-        INHERITABLE_SETTING(Model::GlobalAppSettings, winrt::Microsoft::UI::Xaml::Controls::TabViewWidthMode, TabWidthMode, winrt::Microsoft::UI::Xaml::Controls::TabViewWidthMode::Equal);
-        INHERITABLE_SETTING(Model::GlobalAppSettings, bool, UseAcrylicInTabRow, false);
-        INHERITABLE_SETTING(Model::GlobalAppSettings, bool, ShowTabsInTitlebar, true);
-        INHERITABLE_SETTING(Model::GlobalAppSettings, hstring, WordDelimiters, DEFAULT_WORD_DELIMITERS);
-        INHERITABLE_SETTING(Model::GlobalAppSettings, bool, CopyOnSelect, false);
-        INHERITABLE_SETTING(Model::GlobalAppSettings, bool, InputServiceWarning, true);
-        INHERITABLE_SETTING(Model::GlobalAppSettings, winrt::Microsoft::Terminal::Control::CopyFormat, CopyFormatting, 0);
-        INHERITABLE_SETTING(Model::GlobalAppSettings, bool, WarnAboutLargePaste, true);
-        INHERITABLE_SETTING(Model::GlobalAppSettings, bool, WarnAboutMultiLinePaste, true);
-        INHERITABLE_SETTING(Model::GlobalAppSettings, Model::LaunchPosition, InitialPosition, nullptr, nullptr);
-        INHERITABLE_SETTING(Model::GlobalAppSettings, bool, CenterOnLaunch, false);
-        INHERITABLE_SETTING(Model::GlobalAppSettings, Model::FirstWindowPreference, FirstWindowPreference, FirstWindowPreference::DefaultProfile);
-        INHERITABLE_SETTING(Model::GlobalAppSettings, Model::LaunchMode, LaunchMode, LaunchMode::DefaultMode);
-        INHERITABLE_SETTING(Model::GlobalAppSettings, bool, SnapToGridOnResize, true);
-        INHERITABLE_SETTING(Model::GlobalAppSettings, bool, ForceFullRepaintRendering, false);
-        INHERITABLE_SETTING(Model::GlobalAppSettings, bool, SoftwareRendering, false);
-        INHERITABLE_SETTING(Model::GlobalAppSettings, bool, ForceVTInput, false);
-        INHERITABLE_SETTING(Model::GlobalAppSettings, bool, DebugFeaturesEnabled, debugFeaturesDefault);
-        INHERITABLE_SETTING(Model::GlobalAppSettings, bool, StartOnUserLogin, false);
-        INHERITABLE_SETTING(Model::GlobalAppSettings, bool, AlwaysOnTop, false);
-        INHERITABLE_SETTING(Model::GlobalAppSettings, Model::TabSwitcherMode, TabSwitcherMode, Model::TabSwitcherMode::InOrder);
-        INHERITABLE_SETTING(Model::GlobalAppSettings, bool, DisableAnimations, false);
-        INHERITABLE_SETTING(Model::GlobalAppSettings, hstring, StartupActions, L"");
-        INHERITABLE_SETTING(Model::GlobalAppSettings, bool, FocusFollowMouse, false);
-        INHERITABLE_SETTING(Model::GlobalAppSettings, Model::WindowingMode, WindowingBehavior, Model::WindowingMode::UseNew);
-        INHERITABLE_SETTING(Model::GlobalAppSettings, bool, TrimBlockSelection, false);
-        INHERITABLE_SETTING(Model::GlobalAppSettings, bool, DetectURLs, true);
-        INHERITABLE_SETTING(Model::GlobalAppSettings, bool, MinimizeToNotificationArea, false);
-        INHERITABLE_SETTING(Model::GlobalAppSettings, bool, AlwaysShowNotificationIcon, false);
-<<<<<<< HEAD
-        INHERITABLE_SETTING(Model::GlobalAppSettings, winrt::Windows::Foundation::Collections::IVector<winrt::hstring>, DisabledProfileSources, nullptr);
-        INHERITABLE_SETTING(Model::GlobalAppSettings, hstring, UnparsedDefaultProfile, L"");
-=======
-        INHERITABLE_SETTING(Model::GlobalAppSettings, bool, ShowAdminShield, true);
->>>>>>> 06a081ee
-
-    private:
-#ifdef NDEBUG
-        static constexpr bool debugFeaturesDefault{ false };
-#else
-        static constexpr bool debugFeaturesDefault{ true };
-#endif
-
-        winrt::guid _defaultProfile;
-        winrt::com_ptr<implementation::ActionMap> _actionMap{ winrt::make_self<implementation::ActionMap>() };
-        std::vector<SettingsLoadWarnings> _keybindingsWarnings;
-        Windows::Foundation::Collections::IMap<winrt::hstring, Model::ColorScheme> _colorSchemes{ winrt::single_threaded_map<winrt::hstring, Model::ColorScheme>() };
-    };
-}
+/*++
+Copyright (c) Microsoft Corporation
+Licensed under the MIT license.
+
+Module Name:
+- GlobalAppSettings.h
+
+Abstract:
+- This class encapsulates all of the settings that are global to the app, and
+    not a part of any particular profile.
+
+Author(s):
+- Mike Griese - March 2019
+
+--*/
+#pragma once
+
+#include "GlobalAppSettings.g.h"
+#include "IInheritable.h"
+
+#include "ActionMap.h"
+#include "Command.h"
+#include "ColorScheme.h"
+
+// fwdecl unittest classes
+namespace SettingsModelLocalTests
+{
+    class DeserializationTests;
+    class ColorSchemeTests;
+};
+
+namespace winrt::Microsoft::Terminal::Settings::Model::implementation
+{
+    struct GlobalAppSettings : GlobalAppSettingsT<GlobalAppSettings>, IInheritable<GlobalAppSettings>
+    {
+    public:
+        void _FinalizeInheritance() override;
+        com_ptr<GlobalAppSettings> Copy() const;
+
+        Windows::Foundation::Collections::IMapView<hstring, Model::ColorScheme> ColorSchemes() noexcept;
+        void AddColorScheme(const Model::ColorScheme& scheme);
+        void RemoveColorScheme(hstring schemeName);
+
+        Model::ActionMap ActionMap() const noexcept;
+
+        static com_ptr<GlobalAppSettings> FromJson(const Json::Value& json);
+        void LayerJson(const Json::Value& json);
+
+        Json::Value ToJson() const;
+
+        const std::vector<SettingsLoadWarnings>& KeybindingsWarnings() const;
+
+        // This DefaultProfile() setter is called by CascadiaSettings,
+        // when it parses UnparsedDefaultProfile in _finalizeSettings().
+        void DefaultProfile(const guid& defaultProfile) noexcept;
+        guid DefaultProfile() const;
+
+        // TODO GH#9207: Remove this once we have a GlobalAppSettingsViewModel in TerminalSettingsEditor
+        void SetInvertedDisableAnimationsValue(bool invertedDisableAnimationsValue)
+        {
+            DisableAnimations(!invertedDisableAnimationsValue);
+        }
+
+        INHERITABLE_SETTING(Model::GlobalAppSettings, int32_t, InitialRows, DEFAULT_ROWS);
+        INHERITABLE_SETTING(Model::GlobalAppSettings, int32_t, InitialCols, DEFAULT_COLS);
+        INHERITABLE_SETTING(Model::GlobalAppSettings, bool, AlwaysShowTabs, true);
+        INHERITABLE_SETTING(Model::GlobalAppSettings, bool, ShowTitleInTitlebar, true);
+        INHERITABLE_SETTING(Model::GlobalAppSettings, bool, ConfirmCloseAllTabs, true);
+        INHERITABLE_SETTING(Model::GlobalAppSettings, hstring, Language);
+        INHERITABLE_SETTING(Model::GlobalAppSettings, winrt::Windows::UI::Xaml::ElementTheme, Theme, winrt::Windows::UI::Xaml::ElementTheme::Default);
+        INHERITABLE_SETTING(Model::GlobalAppSettings, winrt::Microsoft::UI::Xaml::Controls::TabViewWidthMode, TabWidthMode, winrt::Microsoft::UI::Xaml::Controls::TabViewWidthMode::Equal);
+        INHERITABLE_SETTING(Model::GlobalAppSettings, bool, UseAcrylicInTabRow, false);
+        INHERITABLE_SETTING(Model::GlobalAppSettings, bool, ShowTabsInTitlebar, true);
+        INHERITABLE_SETTING(Model::GlobalAppSettings, hstring, WordDelimiters, DEFAULT_WORD_DELIMITERS);
+        INHERITABLE_SETTING(Model::GlobalAppSettings, bool, CopyOnSelect, false);
+        INHERITABLE_SETTING(Model::GlobalAppSettings, bool, InputServiceWarning, true);
+        INHERITABLE_SETTING(Model::GlobalAppSettings, winrt::Microsoft::Terminal::Control::CopyFormat, CopyFormatting, 0);
+        INHERITABLE_SETTING(Model::GlobalAppSettings, bool, WarnAboutLargePaste, true);
+        INHERITABLE_SETTING(Model::GlobalAppSettings, bool, WarnAboutMultiLinePaste, true);
+        INHERITABLE_SETTING(Model::GlobalAppSettings, Model::LaunchPosition, InitialPosition, nullptr, nullptr);
+        INHERITABLE_SETTING(Model::GlobalAppSettings, bool, CenterOnLaunch, false);
+        INHERITABLE_SETTING(Model::GlobalAppSettings, Model::FirstWindowPreference, FirstWindowPreference, FirstWindowPreference::DefaultProfile);
+        INHERITABLE_SETTING(Model::GlobalAppSettings, Model::LaunchMode, LaunchMode, LaunchMode::DefaultMode);
+        INHERITABLE_SETTING(Model::GlobalAppSettings, bool, SnapToGridOnResize, true);
+        INHERITABLE_SETTING(Model::GlobalAppSettings, bool, ForceFullRepaintRendering, false);
+        INHERITABLE_SETTING(Model::GlobalAppSettings, bool, SoftwareRendering, false);
+        INHERITABLE_SETTING(Model::GlobalAppSettings, bool, ForceVTInput, false);
+        INHERITABLE_SETTING(Model::GlobalAppSettings, bool, DebugFeaturesEnabled, debugFeaturesDefault);
+        INHERITABLE_SETTING(Model::GlobalAppSettings, bool, StartOnUserLogin, false);
+        INHERITABLE_SETTING(Model::GlobalAppSettings, bool, AlwaysOnTop, false);
+        INHERITABLE_SETTING(Model::GlobalAppSettings, Model::TabSwitcherMode, TabSwitcherMode, Model::TabSwitcherMode::InOrder);
+        INHERITABLE_SETTING(Model::GlobalAppSettings, bool, DisableAnimations, false);
+        INHERITABLE_SETTING(Model::GlobalAppSettings, hstring, StartupActions, L"");
+        INHERITABLE_SETTING(Model::GlobalAppSettings, bool, FocusFollowMouse, false);
+        INHERITABLE_SETTING(Model::GlobalAppSettings, Model::WindowingMode, WindowingBehavior, Model::WindowingMode::UseNew);
+        INHERITABLE_SETTING(Model::GlobalAppSettings, bool, TrimBlockSelection, false);
+        INHERITABLE_SETTING(Model::GlobalAppSettings, bool, DetectURLs, true);
+        INHERITABLE_SETTING(Model::GlobalAppSettings, bool, MinimizeToNotificationArea, false);
+        INHERITABLE_SETTING(Model::GlobalAppSettings, bool, AlwaysShowNotificationIcon, false);
+        INHERITABLE_SETTING(Model::GlobalAppSettings, winrt::Windows::Foundation::Collections::IVector<winrt::hstring>, DisabledProfileSources, nullptr);
+        INHERITABLE_SETTING(Model::GlobalAppSettings, hstring, UnparsedDefaultProfile, L"");
+        INHERITABLE_SETTING(Model::GlobalAppSettings, bool, ShowAdminShield, true);
+
+    private:
+#ifdef NDEBUG
+        static constexpr bool debugFeaturesDefault{ false };
+#else
+        static constexpr bool debugFeaturesDefault{ true };
+#endif
+
+        winrt::guid _defaultProfile;
+        winrt::com_ptr<implementation::ActionMap> _actionMap{ winrt::make_self<implementation::ActionMap>() };
+        std::vector<SettingsLoadWarnings> _keybindingsWarnings;
+        Windows::Foundation::Collections::IMap<winrt::hstring, Model::ColorScheme> _colorSchemes{ winrt::single_threaded_map<winrt::hstring, Model::ColorScheme>() };
+    };
+}